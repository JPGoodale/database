# Any tag used within the yaml files should be listed here.
# When possible, a tag that is already listed should be used.
# Tags must be sorted in alphabetical order.
tags:
  - container
  - infrastructure
  - model-binary
  - model-endpoint
  - orchestration
<<<<<<< HEAD
=======
  - pruning
  - tensorization
  - quantization
  - pytorch
  - tensorflow
  - onnx
  - open-source
  - intel
  - sony
  - distillation
  - mxnet
  - microsoft
  - keras
  - numpy
  - jax
  - cupy
>>>>>>> d90595e5
  - inference
  - compilers
  - frameworks
  - llms
  - high-throughput
  - serving
  - edge
  - tensor-library
<<<<<<< HEAD
  - quantization
  - apple-silicon
  - nvidia
  - amd
=======
  - apple-silicon
  - nvidia
  - amd
  
>>>>>>> d90595e5
<|MERGE_RESOLUTION|>--- conflicted
+++ resolved
@@ -7,8 +7,6 @@
   - model-binary
   - model-endpoint
   - orchestration
-<<<<<<< HEAD
-=======
   - pruning
   - tensorization
   - quantization
@@ -25,7 +23,6 @@
   - numpy
   - jax
   - cupy
->>>>>>> d90595e5
   - inference
   - compilers
   - frameworks
@@ -34,14 +31,7 @@
   - serving
   - edge
   - tensor-library
-<<<<<<< HEAD
-  - quantization
   - apple-silicon
   - nvidia
   - amd
-=======
-  - apple-silicon
-  - nvidia
-  - amd
-  
->>>>>>> d90595e5
+  